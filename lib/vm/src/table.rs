// This file contains code from external sources.
// Attributions: https://github.com/wasmerio/wasmer/blob/master/ATTRIBUTIONS.md

//! Memory management for tables.
//!
//! `Table` is to WebAssembly tables what `LinearMemory` is to WebAssembly linear memories.

use crate::func_data_registry::VMFuncRef;
use crate::trap::{Trap, TrapCode};
<<<<<<< HEAD
use crate::vmcontext::VMTableDefinition;
use crate::VMExternRef;
=======
use crate::vmcontext::{VMCallerCheckedAnyfunc, VMTableDefinition};
use loupe::MemoryUsage;
>>>>>>> a6831451
use serde::{Deserialize, Serialize};
use std::borrow::{Borrow, BorrowMut};
use std::cell::UnsafeCell;
use std::convert::TryFrom;
use std::fmt;
use std::ptr::NonNull;
use std::sync::Mutex;
use wasmer_types::{ExternRef, TableType, Type as ValType};

/// Implementation styles for WebAssembly tables.
#[derive(Debug, Clone, Hash, Serialize, Deserialize, MemoryUsage)]
pub enum TableStyle {
    /// Signatures are stored in the table and checked in the caller.
    CallerChecksSignature,
}

/// Trait for implementing the interface of a Wasm table.
pub trait Table: fmt::Debug + Send + Sync + MemoryUsage {
    /// Returns the style for this Table.
    fn style(&self) -> &TableStyle;

    /// Returns the type for this Table.
    fn ty(&self) -> &TableType;

    /// Returns the number of allocated elements.
    fn size(&self) -> u32;

    /// Grow table by the specified amount of elements.
    ///
    /// Returns `None` if table can't be grown by the specified amount
    /// of elements, otherwise returns the previous size of the table.
    fn grow(&self, delta: u32, init_value: TableReference) -> Option<u32>;

    /// Get reference to the specified element.
    ///
    /// Returns `None` if the index is out of bounds.
    fn get(&self, index: u32) -> Option<TableReference>;

    /// Set reference to the specified element.
    ///
    /// # Errors
    ///
    /// Returns an error if the index is out of bounds.
    fn set(&self, index: u32, reference: TableReference) -> Result<(), Trap>;

    /// Return a `VMTableDefinition` for exposing the table to compiled wasm code.
    fn vmtable(&self) -> NonNull<VMTableDefinition>;

    /// Copy `len` elements from `src_table[src_index..]` into `dst_table[dst_index..]`.
    ///
    /// # Errors
    ///
    /// Returns an error if the range is out of bounds of either the source or
    /// destination tables.
    fn copy(
        &self,
        src_table: &dyn Table,
        dst_index: u32,
        src_index: u32,
        len: u32,
    ) -> Result<(), Trap> {
        // https://webassembly.github.io/bulk-memory-operations/core/exec/instructions.html#exec-table-copy

        if src_index
            .checked_add(len)
            .map_or(true, |n| n > src_table.size())
        {
            return Err(Trap::new_from_runtime(TrapCode::TableAccessOutOfBounds));
        }

        if dst_index.checked_add(len).map_or(true, |m| m > self.size()) {
            return Err(Trap::new_from_runtime(TrapCode::TableSetterOutOfBounds));
        }

        let srcs = src_index..src_index + len;
        let dsts = dst_index..dst_index + len;

        // Note on the unwraps: the bounds check above means that these will
        // never panic.
        //
        // TODO: investigate replacing this get/set loop with a `memcpy`.
        if dst_index <= src_index {
            for (s, d) in (srcs).zip(dsts) {
                self.set(d, src_table.get(s).unwrap())?;
            }
        } else {
            for (s, d) in srcs.rev().zip(dsts.rev()) {
                self.set(d, src_table.get(s).unwrap())?;
            }
        }

        Ok(())
    }
}

/// A reference stored in a table. Can be either an externref or a funcref.
#[derive(Debug, Clone)]
pub enum TableReference {
    /// Opaque pointer to arbitrary host data.
    // Note: we use `ExternRef` instead of `VMExternRef` here to ensure that we don't
    // leak by not dec-refing on failure types.
    ExternRef(ExternRef),
    /// Pointer to function: contains enough information to call it.
    FuncRef(VMFuncRef),
}

impl From<TableReference> for TableElement {
    fn from(other: TableReference) -> Self {
        match other {
            TableReference::ExternRef(extern_ref) => Self {
                extern_ref: extern_ref.into(),
            },
            TableReference::FuncRef(func_ref) => Self { func_ref },
        }
    }
}

// TODO: review what repr(C) means on unions, make sure this just acts like a usize.
#[repr(C)]
#[derive(Clone, Copy)]
pub union TableElement {
    pub(crate) extern_ref: VMExternRef,
    pub(crate) func_ref: VMFuncRef,
}

impl fmt::Debug for TableElement {
    fn fmt(&self, f: &mut fmt::Formatter) -> fmt::Result {
        f.debug_struct("TableElement").finish()
    }
}

impl Default for TableElement {
    fn default() -> Self {
        Self {
            func_ref: VMFuncRef::null(),
        }
    }
}

impl Default for TableReference {
    fn default() -> Self {
        Self::FuncRef(VMFuncRef::null())
    }
}

/// A table instance.
#[derive(Debug, MemoryUsage)]
pub struct LinearTable {
    // TODO: we can remove the mutex by using atomic swaps and preallocating the max table size
    vec: Mutex<Vec<TableElement>>,
    maximum: Option<u32>,
    /// The WebAssembly table description.
    table: TableType,
    /// Our chosen implementation style.
    style: TableStyle,
    vm_table_definition: VMTableDefinitionOwnership,
}

/// A type to help manage who is responsible for the backing table of the
/// `VMTableDefinition`.
#[derive(Debug, MemoryUsage)]
enum VMTableDefinitionOwnership {
    /// The `VMTableDefinition` is owned by the `Instance` and we should use
    /// its table. This is how a local table that's exported should be stored.
    VMOwned(NonNull<VMTableDefinition>),
    /// The `VMTableDefinition` is owned by the host and we should manage its
    /// table. This is how an imported table that doesn't come from another
    /// Wasm module should be stored.
    HostOwned(Box<UnsafeCell<VMTableDefinition>>),
}

/// This is correct because there is no thread-specific data tied to this type.
unsafe impl Send for LinearTable {}
/// This is correct because all internal mutability is protected by a mutex.
unsafe impl Sync for LinearTable {}

impl LinearTable {
    /// Create a new linear table instance with specified minimum and maximum number of elements.
    ///
    /// This creates a `LinearTable` with metadata owned by a VM, pointed to by
    /// `vm_table_location`: this can be used to create a local table.
    pub fn new(table: &TableType, style: &TableStyle) -> Result<Self, String> {
        unsafe { Self::new_inner(table, style, None) }
    }

    /// Create a new linear table instance with specified minimum and maximum number of elements.
    ///
    /// This creates a `LinearTable` with metadata owned by a VM, pointed to by
    /// `vm_table_location`: this can be used to create a local table.
    ///
    /// # Safety
    /// - `vm_table_location` must point to a valid location in VM memory.
    pub unsafe fn from_definition(
        table: &TableType,
        style: &TableStyle,
        vm_table_location: NonNull<VMTableDefinition>,
    ) -> Result<Self, String> {
        Self::new_inner(table, style, Some(vm_table_location))
    }

    /// Create a new `LinearTable` with either self-owned or VM owned metadata.
    unsafe fn new_inner(
        table: &TableType,
        style: &TableStyle,
        vm_table_location: Option<NonNull<VMTableDefinition>>,
    ) -> Result<Self, String> {
        match table.ty {
            ValType::FuncRef | ValType::ExternRef => (),
            ty => {
                return Err(format!(
                    "tables of types other than funcref or externref ({})",
                    ty
                ))
            }
        };
        if let Some(max) = table.maximum {
            if max < table.minimum {
                return Err(format!(
                    "Table minimum ({}) is larger than maximum ({})!",
                    table.minimum, max
                ));
            }
        }
        let table_minimum = usize::try_from(table.minimum)
            .map_err(|_| "Table minimum is bigger than usize".to_string())?;
        let mut vec = vec![TableElement::default(); table_minimum];
        let base = vec.as_mut_ptr();
        match style {
            TableStyle::CallerChecksSignature => Ok(Self {
                vec: Mutex::new(vec),
                maximum: table.maximum,
                table: *table,
                style: style.clone(),
                vm_table_definition: if let Some(table_loc) = vm_table_location {
                    {
                        let mut ptr = table_loc;
                        let td = ptr.as_mut();
                        td.base = base as _;
                        td.current_elements = table_minimum as _;
                    }
                    VMTableDefinitionOwnership::VMOwned(table_loc)
                } else {
                    VMTableDefinitionOwnership::HostOwned(Box::new(UnsafeCell::new(
                        VMTableDefinition {
                            base: base as _,
                            current_elements: table_minimum as _,
                        },
                    )))
                },
            }),
        }
    }

    /// Get the `VMTableDefinition`.
    ///
    /// # Safety
    /// - You must ensure that you have mutually exclusive access before calling
    ///   this function. You can get this by locking the `vec` mutex.
    unsafe fn get_vm_table_definition(&self) -> NonNull<VMTableDefinition> {
        match &self.vm_table_definition {
            VMTableDefinitionOwnership::VMOwned(ptr) => *ptr,
            VMTableDefinitionOwnership::HostOwned(boxed_ptr) => {
                NonNull::new_unchecked(boxed_ptr.get())
            }
        }
    }
}

impl Table for LinearTable {
    /// Returns the type for this Table.
    fn ty(&self) -> &TableType {
        &self.table
    }

    /// Returns the style for this Table.
    fn style(&self) -> &TableStyle {
        &self.style
    }

    /// Returns the number of allocated elements.
    fn size(&self) -> u32 {
        // TODO: investigate this function for race conditions
        unsafe {
            let td_ptr = self.get_vm_table_definition();
            let td = td_ptr.as_ref();
            td.current_elements
        }
    }

    /// Grow table by the specified amount of elements.
    ///
    /// Returns `None` if table can't be grown by the specified amount
    /// of elements, otherwise returns the previous size of the table.
    fn grow(&self, delta: u32, init_value: TableReference) -> Option<u32> {
        let mut vec_guard = self.vec.lock().unwrap();
        let vec = vec_guard.borrow_mut();
        let size = self.size();
        let new_len = size.checked_add(delta)?;
        if self.maximum.map_or(false, |max| new_len > max) {
            return None;
        }
        if new_len == size {
            debug_assert_eq!(delta, 0);
            return Some(size);
        }

        // Update the ref count
        let element = match init_value {
            TableReference::ExternRef(extern_ref) => {
                let extern_ref: VMExternRef = extern_ref.into();
                // We reduce the amount we increment by because `into` prevents
                // dropping `init_value` (which is a caller-inc'd ref).
                (new_len as usize)
                    .checked_sub(size as usize + 1)
                    .map(|val| extern_ref.ref_inc_by(val));
                TableElement { extern_ref }
            }
            TableReference::FuncRef(func_ref) => TableElement { func_ref },
        };

        vec.resize(usize::try_from(new_len).unwrap(), element);

        // update table definition
        unsafe {
            let mut td_ptr = self.get_vm_table_definition();
            let td = td_ptr.as_mut();
            td.current_elements = new_len;
            td.base = vec.as_mut_ptr() as _;
        }
        Some(size)
    }

    /// Get reference to the specified element.
    ///
    /// Returns `None` if the index is out of bounds.
    fn get(&self, index: u32) -> Option<TableReference> {
        let vec_guard = self.vec.lock().unwrap();
        let raw_data = vec_guard.borrow().get(index as usize).cloned()?;
        Some(match self.table.ty {
            ValType::ExternRef => {
                TableReference::ExternRef(unsafe { raw_data.extern_ref.ref_clone() }.into())
            }
            ValType::FuncRef => TableReference::FuncRef(unsafe { raw_data.func_ref }),
            _ => todo!("getting invalid type from table, handle this error"),
        })
    }

    /// Set reference to the specified element.
    ///
    /// # Errors
    ///
    /// Returns an error if the index is out of bounds.
    fn set(&self, index: u32, reference: TableReference) -> Result<(), Trap> {
        let mut vec_guard = self.vec.lock().unwrap();
        let vec = vec_guard.borrow_mut();
        match vec.get_mut(index as usize) {
            Some(slot) => {
                match (self.table.ty, reference) {
                    (ValType::ExternRef, TableReference::ExternRef(extern_ref)) => {
                        let extern_ref = extern_ref.into();
                        unsafe {
                            let elem = &mut *slot;
                            elem.extern_ref.ref_drop();
                            elem.extern_ref = extern_ref
                        }
                    }
                    (ValType::FuncRef, r @ TableReference::FuncRef(_)) => {
                        let element_data = r.into();
                        *slot = element_data;
                    }
                    // This path should never be hit by the generated code due to Wasm
                    // validation.
                    (ty, v) => panic!(
                        "Attempted to set a table of type {} with the value {:?}",
                        ty, v
                    ),
                };

                Ok(())
            }
            None => Err(Trap::new_from_runtime(TrapCode::TableAccessOutOfBounds)),
        }
    }

    /// Return a `VMTableDefinition` for exposing the table to compiled wasm code.
    fn vmtable(&self) -> NonNull<VMTableDefinition> {
        let _vec_guard = self.vec.lock().unwrap();
        unsafe { self.get_vm_table_definition() }
    }
}<|MERGE_RESOLUTION|>--- conflicted
+++ resolved
@@ -7,13 +7,9 @@
 
 use crate::func_data_registry::VMFuncRef;
 use crate::trap::{Trap, TrapCode};
-<<<<<<< HEAD
 use crate::vmcontext::VMTableDefinition;
 use crate::VMExternRef;
-=======
-use crate::vmcontext::{VMCallerCheckedAnyfunc, VMTableDefinition};
-use loupe::MemoryUsage;
->>>>>>> a6831451
+use loupe::{MemoryUsage, MemoryUsageTracker};
 use serde::{Deserialize, Serialize};
 use std::borrow::{Borrow, BorrowMut};
 use std::cell::UnsafeCell;
@@ -137,6 +133,12 @@
 pub union TableElement {
     pub(crate) extern_ref: VMExternRef,
     pub(crate) func_ref: VMFuncRef,
+}
+
+impl MemoryUsage for TableElement {
+    fn size_of_val(&self, _: &mut dyn MemoryUsageTracker) -> usize {
+        std::mem::size_of_val(self)
+    }
 }
 
 impl fmt::Debug for TableElement {
